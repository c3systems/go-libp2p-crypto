{
  "author": "whyrusleeping",
  "bugs": {
    "url": "https://github.com/libp2p/go-libp2p-transport"
  },
  "gx": {
    "dvcsimport": "github.com/libp2p/go-libp2p-crypto"
  },
  "gxDependencies": [
    {
      "author": "whyrusleeping",
      "hash": "QmZ4Qi3GaRbjcx28Sme5eMH7RQjGkt8wHxt2a65oLaeFEV",
      "name": "gogo-protobuf",
      "version": "0.0.0"
    },
    {
      "author": "whyrusleeping",
      "hash": "QmQ51pHe6u7CWodkUGDLqaCEMchkbMt7VEZnECF5mp6tVb",
      "name": "ed25519",
      "version": "0.0.0"
    },
    {
<<<<<<< HEAD
      "author": "btcsuite",
      "hash": "Qmct7apXgRK66hqvdokDLtPuZWp2zWPtQ4P2gJjdbtsSS3",
      "name": "btcec",
      "version": "0.0.0"
=======
      "author": "multiformats",
      "hash": "QmbZ6Cee2uHjG7hf19qLHppgKDRtaG4CVtMzdmK9VCVqLu",
      "name": "go-multihash",
      "version": "1.0.2"
>>>>>>> 3cbc28d0
    }
  ],
  "gxVersion": "0.4.0",
  "language": "go",
  "license": "MIT",
  "name": "go-libp2p-crypto",
  "releaseCmd": "git commit -a -m \"gx publish $VERSION\"",
  "version": "1.3.4"
}
<|MERGE_RESOLUTION|>--- conflicted
+++ resolved
@@ -20,17 +20,16 @@
       "version": "0.0.0"
     },
     {
-<<<<<<< HEAD
       "author": "btcsuite",
       "hash": "Qmct7apXgRK66hqvdokDLtPuZWp2zWPtQ4P2gJjdbtsSS3",
       "name": "btcec",
       "version": "0.0.0"
-=======
+    },
+    {
       "author": "multiformats",
       "hash": "QmbZ6Cee2uHjG7hf19qLHppgKDRtaG4CVtMzdmK9VCVqLu",
       "name": "go-multihash",
       "version": "1.0.2"
->>>>>>> 3cbc28d0
     }
   ],
   "gxVersion": "0.4.0",
